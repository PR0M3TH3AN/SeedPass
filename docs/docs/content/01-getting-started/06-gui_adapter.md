# BeeWare GUI Adapter

SeedPass ships with a proof-of-concept graphical interface built using [BeeWare](https://beeware.org). The GUI interacts with the same core services as the CLI by instantiating wrappers around `PasswordManager`.


## Getting Started with the GUI

After installing the project dependencies, launch the desktop interface with one
of the following commands:

```bash
seedpass gui
python -m seedpass_gui
seedpass-gui
```

<<<<<<< HEAD
Install a platform-specific BeeWare backend before launching the GUI. The
distribution only bundles the headless `toga-dummy` backend for automated
tests. Linux users should install `toga-gtk`, Windows users need
`toga-winforms`, and macOS users require `toga-cocoa`.
=======
Only the headless `toga-dummy` backend ships with the project for automated
tests. To actually display windows you need a platform-specific backend such as
`toga-gtk`, `toga-winforms`, or `toga-cocoa`.

```bash
# Linux
pip install toga-gtk

# Windows
pip install toga-winforms

# macOS
pip install toga-cocoa
```
>>>>>>> ade57281

The GUI shares the same encrypted vault and configuration as the command line tool.

To generate a packaged binary, run `briefcase build` (after the initial `briefcase create`).

```mermaid
graph TD
    core["seedpass.core"]
    cli["CLI"]
    api["FastAPI server"]
    gui["BeeWare GUI"]
    ext["Browser Extension"]

    cli --> core
    gui --> core
    api --> core
    ext --> api
```

## VaultService and EntryService

`VaultService` provides thread-safe access to vault operations like exporting, importing, unlocking and locking the vault. `EntryService` exposes methods for listing, searching and modifying entries. Both classes live in `seedpass.core.api` and hold a `PasswordManager` instance protected by a `threading.Lock` to ensure safe concurrent access.

```python
class VaultService:
    """Thread-safe wrapper around vault operations."""
    def __init__(self, manager: PasswordManager) -> None:
        self._manager = manager
        self._lock = Lock()
```

```python
class EntryService:
    """Thread-safe wrapper around entry operations."""
    def __init__(self, manager: PasswordManager) -> None:
        self._manager = manager
        self._lock = Lock()
```

## BeeWare Windows

The GUI defines two main windows in `src/seedpass_gui/app.py`. `LockScreenWindow` prompts for the master password and then opens `MainWindow` to display the vault entries.

```python
class LockScreenWindow(toga.Window):
    """Window prompting for the master password."""
    def __init__(self, app: SeedPassApp, vault: VaultService, entries: EntryService) -> None:
        super().__init__("Unlock Vault")
        self.app = app
        self.vault = vault
        self.entries = entries
        ...
```

```python
class MainWindow(toga.Window):
    """Main application window showing vault entries."""
    def __init__(self, app: SeedPassApp, vault: VaultService, entries: EntryService) -> None:
        super().__init__("SeedPass")
        self.app = app
        self.vault = vault
        self.entries = entries
        ...
```

Each window receives the service instances and calls methods such as `vault.unlock()` or `entries.add_entry()` when buttons are pressed. This keeps the UI thin while reusing the core logic.

## Asynchronous Synchronization

`PasswordManager` performs network synchronization with Nostr using `asyncio`. Methods like `start_background_vault_sync()` create a coroutine that calls `sync_vault_async()` in a background thread or task without blocking the UI.

```python
async def sync_vault_async(self, alt_summary: str | None = None) -> dict[str, list[str] | str] | None:
    """Publish the current vault contents to Nostr and return event IDs."""
    ...
```

```python
def start_background_vault_sync(self, alt_summary: str | None = None) -> None:
    if getattr(self, "offline_mode", False):
        return
    def _worker() -> None:
        asyncio.run(self.sync_vault_async(alt_summary=alt_summary))
    try:
        loop = asyncio.get_running_loop()
    except RuntimeError:
        threading.Thread(target=_worker, daemon=True).start()
    else:
        asyncio.create_task(self.sync_vault_async(alt_summary=alt_summary))
```

This approach ensures synchronization happens asynchronously whether the GUI is running inside or outside an existing event loop.

## Relay Manager and Status Bar

The *Relays* button opens a dialog for adding or removing Nostr relay URLs. The
status bar at the bottom of the main window shows when the last synchronization
completed. It updates automatically when `sync_started` and `sync_finished`
events are published on the internal pubsub bus.

When a ``vault_locked`` event is emitted, the GUI automatically returns to the
lock screen so the session can be reopened with the master password.


## Event Handling

The GUI subscribes to a few core events so the interface reacts automatically when the vault changes state. When `MainWindow` is created it registers callbacks for `sync_started`, `sync_finished` and `vault_locked` on the global pubsub `bus`:

```python
bus.subscribe("sync_started", self.sync_started)
bus.subscribe("sync_finished", self.sync_finished)
bus.subscribe("vault_locked", self.vault_locked)
```

Each handler updates the status bar or returns to the lock screen. The `cleanup` method removes these hooks when the window closes:

```python
def cleanup(self, *args: object, **kwargs: object) -> None:
    bus.unsubscribe("sync_started", self.sync_started)
    bus.unsubscribe("sync_finished", self.sync_finished)
    bus.unsubscribe("vault_locked", self.vault_locked)
```

The [TOTP window](../../02-api_reference.md#totp) demonstrates how such events keep the UI fresh: it shows live two-factor codes that reflect the latest vault data after synchronization.<|MERGE_RESOLUTION|>--- conflicted
+++ resolved
@@ -14,12 +14,6 @@
 seedpass-gui
 ```
 
-<<<<<<< HEAD
-Install a platform-specific BeeWare backend before launching the GUI. The
-distribution only bundles the headless `toga-dummy` backend for automated
-tests. Linux users should install `toga-gtk`, Windows users need
-`toga-winforms`, and macOS users require `toga-cocoa`.
-=======
 Only the headless `toga-dummy` backend ships with the project for automated
 tests. To actually display windows you need a platform-specific backend such as
 `toga-gtk`, `toga-winforms`, or `toga-cocoa`.
@@ -34,7 +28,6 @@
 # macOS
 pip install toga-cocoa
 ```
->>>>>>> ade57281
 
 The GUI shares the same encrypted vault and configuration as the command line tool.
 
