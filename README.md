--- conflicted
+++ resolved
@@ -78,12 +78,10 @@
 Set-ExecutionPolicy Bypass -Scope Process -Force; [System.Net.ServicePointManager]::SecurityProtocol = [System.Net.ServicePointManager]::SecurityProtocol -bor 3072; $scriptContent = (New-Object System.Net.WebClient).DownloadString('https://raw.githubusercontent.com/PR0M3TH3AN/SeedPass/main/scripts/install.ps1'); & ([scriptblock]::create($scriptContent))
 ```
 The Windows installer will attempt to install Git automatically if it is not already available. It also tries to
-<<<<<<< HEAD
+
 install Python 3 using `winget`, `choco`, or `scoop` when Python is missing and recognizes the `py` launcher if `python`
 isn't on your PATH.
-=======
-install Python 3 using `winget`, `choco`, or `scoop` when Python is missing.
->>>>>>> 85271e64
+
 **Note:** If you are using Python 3.13 or newer, install the [Microsoft Visual C++ Build Tools](https://visualstudio.microsoft.com/visual-cpp-build-tools/) and reopen PowerShell before rerunning the installer.
 *Install the beta branch:*
 ```powershell
